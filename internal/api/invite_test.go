--- conflicted
+++ resolved
@@ -207,12 +207,7 @@
 			now := time.Now()
 			user.InvitedAt = &now
 			user.ConfirmationSentAt = &now
-<<<<<<< HEAD
-			user.EncryptedPassword = ""
-=======
 			user.EncryptedPassword = nil
-			user.ConfirmationToken = crypto.GenerateTokenHash(c.email, c.requestBody["token"].(string))
->>>>>>> ad7a7705
 			require.NoError(ts.T(), err)
 			require.NoError(ts.T(), ts.API.db.Create(user))
 			_, err = models.CreateOneTimeToken(ts.API.db, user.ID, user.GetEmail(), crypto.GenerateTokenHash(c.email, c.requestBody["token"].(string)), models.ConfirmationToken)
