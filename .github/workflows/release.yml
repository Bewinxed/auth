--- conflicted
+++ resolved
@@ -97,7 +97,6 @@
           mv auth-arm64 auth
           tar -czvf auth-v$RELEASE_VERSION-arm64.tar.gz auth gotrue migrations/
 
-<<<<<<< HEAD
           # temporarily, to enable fast releases
           mkdir persistent
           cp -r migrations persistent/migrations
@@ -105,14 +104,6 @@
           cp auth gotrue
           tar -czvf auth-v$RELEASE_VERSION-arm64-supabase.tar.gz gotrue migrations persistent
 
-      - name: configure aws credentials for uploading release artifacts
-        uses: aws-actions/configure-aws-credentials@v1
-        with:
-          role-to-assume: ${{ secrets.PROD_AWS_ROLE }}
-          aws-region: us-east-1
-
-=======
->>>>>>> 4beb1af9
       - name: Upload release artifacts
         if: ${{ steps.release.outputs.release_created == 'true' || steps.release.outputs.prs_created == 'true' }}
         run: |
